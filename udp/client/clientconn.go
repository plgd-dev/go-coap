--- conflicted
+++ resolved
@@ -176,14 +176,10 @@
 	} else {
 		close(respChan)
 	}
-<<<<<<< HEAD
-	err := cc.writeMessage(req)
-=======
 	defer func() {
 		_, _ = cc.tokenHandlerContainer.Pop(token)
 	}()
 	err = cc.writeMessage(req)
->>>>>>> 697c9f08
 	if err != nil {
 		return nil, fmt.Errorf("cannot write request: %w", err)
 	}
@@ -241,13 +237,9 @@
 		if err != nil {
 			return fmt.Errorf("cannot insert mid handler: %w", err)
 		}
-<<<<<<< HEAD
-		defer func() { _, _ = cc.midHandlerContainer.Pop(req.MessageID()) }()
-=======
 		defer func() {
 			_, _ = cc.midHandlerContainer.Pop(req.MessageID())
 		}()
->>>>>>> 697c9f08
 	}
 
 	err := cc.session.WriteMessage(req)
@@ -499,19 +491,10 @@
 	}
 	err = cc.session.WriteMessage(req)
 	if err != nil {
-<<<<<<< HEAD
-		_, _ = cc.midHandlerContainer.Pop(mid)
-		return nil, fmt.Errorf("cannot write request: %w", err)
-	}
-	return func() {
-		_, _ = cc.midHandlerContainer.Pop(mid)
-	}, nil
-=======
 		removeMidHandler()
 		return nil, fmt.Errorf("cannot write request: %w", err)
 	}
 	return removeMidHandler, nil
->>>>>>> 697c9f08
 }
 
 // Run reads and process requests from a connection, until the connection is closed.
@@ -529,13 +512,9 @@
 }
 
 func (cc *ClientConn) sendPong(w *ResponseWriter, r *pool.Message) {
-<<<<<<< HEAD
-	_ = w.SetResponse(codes.Empty, message.TextPlain, nil)
-=======
 	if err := w.SetResponse(codes.Empty, message.TextPlain, nil); err != nil {
 		cc.errors(fmt.Errorf("cannot send pong response: %w", err))
 	}
->>>>>>> 697c9f08
 }
 
 type bwResponseWriter struct {
@@ -658,11 +637,7 @@
 	req.SetSequence(cc.Sequence())
 	cc.CheckMyMessageID(req)
 	cc.inactivityMonitor.Notify()
-<<<<<<< HEAD
-	_ = cc.goPool(func() {
-=======
 	err = cc.goPool(func() {
->>>>>>> 697c9f08
 		defer cc.inactivityMonitor.Notify()
 		reqMid := req.MessageID()
 
