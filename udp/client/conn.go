--- conflicted
+++ resolved
@@ -747,18 +747,17 @@
 	cc.sendPong(w, r)
 }
 
-<<<<<<< HEAD
 func (cc *Conn) IsPingMessage(r *pool.Message) bool {
 	return r.Code() == codes.Empty && r.Type() == message.Confirmable && len(r.Token()) == 0 && len(r.Options()) == 0 && r.Body() == nil
-=======
+}
+
 func upsertInterfaceToMessage(m *pool.Message, ifIndex int) {
 	if ifIndex >= 1 {
 		cm := coapNet.ControlMessage{
 			IfIndex: ifIndex,
 		}
 		m.UpsertControlMessage(&cm)
-	}
->>>>>>> ce37a933
+  }
 }
 
 func (cc *Conn) handleSpecialMessages(r *pool.Message) bool {
