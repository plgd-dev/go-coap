package net

import (
	"context"
	"fmt"
	"github.com/plgd-dev/go-coap/v2/udp/generic"
	"net"
	"sync"
	"time"

	"go.uber.org/atomic"

	"golang.org/x/net/ipv4"
	"golang.org/x/net/ipv6"
)

// UDPConn is a udp connection provides Read/Write with context.
//
// Multiple goroutines may invoke methods on a UDPConn simultaneously.
type UDPConn struct {
	packetConn packetConn
	network    string
	connection *net.UDPConn
	errors     func(err error)
	closed     atomic.Bool

	lock sync.Mutex
}

type ControlMessage struct {
	Src     net.IP // source address, specifying only
	IfIndex int    // interface index, must be 1 <= value when specifying
}

type packetConn interface {
	SetWriteDeadline(t time.Time) error
	WriteTo(b []byte, cm *ControlMessage, dst net.Addr) (n int, err error)
	SetMulticastInterface(ifi *net.Interface) error
	SetMulticastHopLimit(hoplim int) error
	SetMulticastLoopback(on bool) error
	JoinGroup(ifi *net.Interface, group net.Addr) error
	LeaveGroup(ifi *net.Interface, group net.Addr) error
}

type packetConnIPv4 struct {
	packetConnIPv4 *ipv4.PacketConn
}

func newPacketConnIPv4(p *ipv4.PacketConn) *packetConnIPv4 {
	return &packetConnIPv4{p}
}

func (p *packetConnIPv4) SetMulticastInterface(ifi *net.Interface) error {
	return p.packetConnIPv4.SetMulticastInterface(ifi)
}

func (p *packetConnIPv4) SetWriteDeadline(t time.Time) error {
	return p.packetConnIPv4.SetWriteDeadline(t)
}

func (p *packetConnIPv4) WriteTo(b []byte, cm *ControlMessage, dst net.Addr) (n int, err error) {
	var c *ipv4.ControlMessage
	if cm != nil {
		c = &ipv4.ControlMessage{
			Src:     cm.Src,
			IfIndex: cm.IfIndex,
		}
	}
	return p.packetConnIPv4.WriteTo(b, c, dst)
}

func (p *packetConnIPv4) SetMulticastHopLimit(hoplim int) error {
	return p.packetConnIPv4.SetMulticastTTL(hoplim)
}

func (p *packetConnIPv4) SetMulticastLoopback(on bool) error {
	return p.packetConnIPv4.SetMulticastLoopback(on)
}

func (p *packetConnIPv4) JoinGroup(ifi *net.Interface, group net.Addr) error {
	return p.packetConnIPv4.JoinGroup(ifi, group)
}

func (p *packetConnIPv4) LeaveGroup(ifi *net.Interface, group net.Addr) error {
	return p.packetConnIPv4.LeaveGroup(ifi, group)
}

type packetConnIPv6 struct {
	packetConnIPv6 *ipv6.PacketConn
}

func newPacketConnIPv6(p *ipv6.PacketConn) *packetConnIPv6 {
	return &packetConnIPv6{p}
}

func (p *packetConnIPv6) SetMulticastInterface(ifi *net.Interface) error {
	return p.packetConnIPv6.SetMulticastInterface(ifi)
}

func (p *packetConnIPv6) SetWriteDeadline(t time.Time) error {
	return p.packetConnIPv6.SetWriteDeadline(t)
}

func (p *packetConnIPv6) WriteTo(b []byte, cm *ControlMessage, dst net.Addr) (n int, err error) {
	var c *ipv6.ControlMessage
	if cm != nil {
		c = &ipv6.ControlMessage{
			Src:     cm.Src,
			IfIndex: cm.IfIndex,
		}
	}
	return p.packetConnIPv6.WriteTo(b, c, dst)
}

func (p *packetConnIPv6) SetMulticastHopLimit(hoplim int) error {
	return p.packetConnIPv6.SetMulticastHopLimit(hoplim)
}

func (p *packetConnIPv6) SetMulticastLoopback(on bool) error {
	return p.packetConnIPv6.SetMulticastLoopback(on)
}

func (p *packetConnIPv6) JoinGroup(ifi *net.Interface, group net.Addr) error {
	return p.packetConnIPv6.JoinGroup(ifi, group)
}

func (p *packetConnIPv6) LeaveGroup(ifi *net.Interface, group net.Addr) error {
	return p.packetConnIPv6.LeaveGroup(ifi, group)
}

func (p *packetConnIPv6) SetControlMessage(on bool) error {
	return p.packetConnIPv6.SetMulticastLoopback(on)
}

// IsIPv6 return's true if addr is IPV6.
func IsIPv6(addr net.IP) bool {
	if ip := addr.To16(); ip != nil && ip.To4() == nil {
		return true
	}
	return false
}

var defaultUDPConnOptions = udpConnOptions{
	errors: func(err error) {
		// don't log any error from fails for multicast requests
	},
}

type udpConnOptions struct {
	errors func(err error)
}

func NewListenUDP(network, addr string, opts ...UDPOption) (*UDPConn, error) {
	listenAddress, err := net.ResolveUDPAddr(network, addr)
	if err != nil {
		return nil, err
	}
	conn, err := net.ListenUDP(network, listenAddress)
	if err != nil {
		return nil, err
	}
	return NewUDPConn(network, conn, opts...), nil
}

// NewUDPConn creates connection over net.UDPConn.
func NewUDPConn(network string, c *net.UDPConn, opts ...UDPOption) *UDPConn {
	cfg := defaultUDPConnOptions
	for _, o := range opts {
		o.applyUDP(&cfg)
	}

	var packetConn packetConn

	if IsIPv6(c.LocalAddr().(*net.UDPAddr).IP) {
		packetConn = newPacketConnIPv6(ipv6.NewPacketConn(c))
	} else {
		packetConn = newPacketConnIPv4(ipv4.NewPacketConn(c))
	}

	return &UDPConn{
		network:    network,
		connection: c,
		packetConn: packetConn,
		errors:     cfg.errors,
	}
}

// LocalAddr returns the local network address. The Addr returned is shared by all invocations of LocalAddr, so do not modify it.
func (c *UDPConn) LocalAddr() net.Addr {
	return c.connection.LocalAddr()
}

// RemoteAddr returns the remote network address. The Addr returned is shared by all invocations of RemoteAddr, so do not modify it.
func (c *UDPConn) RemoteAddr() net.Addr {
	return c.connection.RemoteAddr()
}

// Network name of the network (for example, udp4, udp6, udp)
func (c *UDPConn) Network() string {
	return c.network
}

// Close closes the connection.
func (c *UDPConn) Close() error {
	if !c.closed.CAS(false, true) {
		return nil
	}
	return c.connection.Close()
}

func (c *UDPConn) writeToAddr(iface *net.Interface, src *net.IP, multicastHopLimit int, raddr *net.UDPAddr, buffer []byte) error {
	var pktSrc net.IP
	var p packetConn
	if IsIPv6(raddr.IP) {
		p = newPacketConnIPv6(ipv6.NewPacketConn(c.connection))
		pktSrc = net.IPv6zero
	} else {
		p = newPacketConnIPv4(ipv4.NewPacketConn(c.connection))
		pktSrc = net.IPv4zero
	}
	if src != nil {
		pktSrc = *src
	}

	if c.closed.Load() {
		return ErrConnectionIsClosed
	}
	if iface != nil {
		if err := p.SetMulticastInterface(iface); err != nil {
			return err
		}
	}
	if err := p.SetMulticastHopLimit(multicastHopLimit); err != nil {
		return err
	}
<<<<<<< HEAD

	var err error
	if iface != nil || src != nil {
		_, err = p.WriteTo(buffer, &ControlMessage{
			Src:     pktSrc,
			IfIndex: iface.Index,
		}, raddr)
	} else {
		_, err = p.WriteTo(buffer, nil, raddr)
=======
	if err := p.SetMulticastHopLimit(multicastHopLimit); err != nil {
		return err
	}
	ip := net.ParseIP(addr)
	if ip == nil {
		return fmt.Errorf("cannot parse ip (%v) for iface %v", ip, iface.Name)
	}
	if c.closed.Load() {
		return ErrConnectionIsClosed
>>>>>>> 697c9f08
	}
	return err
}

func (c *UDPConn) WriteMulticast(ctx context.Context, raddr *net.UDPAddr, opt generic.MulticastOptions, buffer []byte) error {
	if raddr == nil {
		return fmt.Errorf("cannot write multicast with context: invalid raddr")
	}
	if _, ok := c.packetConn.(*packetConnIPv4); ok && IsIPv6(raddr.IP) {
		return fmt.Errorf("cannot write multicast with context: invalid destination address")
	}

	var err error
	var ifname string

	switch opt.IFaceMode {
	case generic.MulticastAllInterface:
		// send multicast to all interfaces by recursively calling ourselves with each
		ifaces, err := net.Interfaces()
		if err != nil {
			return fmt.Errorf("cannot write multicast with context: cannot get interfaces for multicast connection: %w", err)
		}

		for _, iface := range ifaces {
			specificOpt := opt
			specificOpt.Iface = iface
			specificOpt.IFaceMode = generic.MulticastSpecificInterface
			err = c.WriteMulticast(ctx, raddr, specificOpt, buffer)
			if err != nil {
				return err
			}
		}
		return nil
	case generic.MulticastAnyInterface:
		ifname = "any"
		err = c.writeToAddr(nil, opt.Source, opt.HopLimit, raddr, buffer)
	case generic.MulticastSpecificInterface:
		ifname = opt.Iface.Name
		err = c.writeToAddr(&opt.Iface, opt.Source, opt.HopLimit, raddr, buffer)
	}
	if err != nil {
		if c.errors != nil {
			c.errors(fmt.Errorf("cannot write multicast to %v: %w", ifname, err))
		}
	}
	return nil
}

// WriteWithContext writes data with context.
func (c *UDPConn) WriteWithContext(ctx context.Context, raddr *net.UDPAddr, buffer []byte) error {
	if raddr == nil {
		return fmt.Errorf("cannot write with context: invalid raddr")
	}

	select {
	case <-ctx.Done():
		return ctx.Err()
	default:
	}
	if c.closed.Load() {
		return ErrConnectionIsClosed
	}
	n, err := WriteToUDP(c.connection, raddr, buffer)
	if err != nil {
		return err
	}
	if n != len(buffer) {
		return ErrWriteInterrupted
	}

	return nil
}

// ReadWithContext reads packet with context.
func (c *UDPConn) ReadWithContext(ctx context.Context, buffer []byte) (int, *net.UDPAddr, error) {
	select {
	case <-ctx.Done():
		return -1, nil, ctx.Err()
	default:
	}
	if c.closed.Load() {
		return -1, nil, ErrConnectionIsClosed
	}
	n, s, err := c.connection.ReadFromUDP(buffer)
	if err != nil {
		return -1, nil, fmt.Errorf("cannot read from udp connection: %w", err)
	}
	return n, s, err
}

// SetMulticastLoopback sets whether transmitted multicast packets
// should be copied and send back to the originator.
func (c *UDPConn) SetMulticastLoopback(on bool) error {
	return c.packetConn.SetMulticastLoopback(on)
}

// JoinGroup joins the group address group on the interface ifi.
// By default all sources that can cast data to group are accepted.
// It's possible to mute and unmute data transmission from a specific
// source by using ExcludeSourceSpecificGroup and
// IncludeSourceSpecificGroup.
// JoinGroup uses the system assigned multicast interface when ifi is
// nil, although this is not recommended because the assignment
// depends on platforms and sometimes it might require routing
// configuration.
func (c *UDPConn) JoinGroup(ifi *net.Interface, group net.Addr) error {
	return c.packetConn.JoinGroup(ifi, group)
}

// LeaveGroup leaves the group address group on the interface ifi
// regardless of whether the group is any-source group or source-specific group.
func (c *UDPConn) LeaveGroup(ifi *net.Interface, group net.Addr) error {
	return c.packetConn.LeaveGroup(ifi, group)
}<|MERGE_RESOLUTION|>--- conflicted
+++ resolved
@@ -233,7 +233,6 @@
 	if err := p.SetMulticastHopLimit(multicastHopLimit); err != nil {
 		return err
 	}
-<<<<<<< HEAD
 
 	var err error
 	if iface != nil || src != nil {
@@ -243,17 +242,6 @@
 		}, raddr)
 	} else {
 		_, err = p.WriteTo(buffer, nil, raddr)
-=======
-	if err := p.SetMulticastHopLimit(multicastHopLimit); err != nil {
-		return err
-	}
-	ip := net.ParseIP(addr)
-	if ip == nil {
-		return fmt.Errorf("cannot parse ip (%v) for iface %v", ip, iface.Name)
-	}
-	if c.closed.Load() {
-		return ErrConnectionIsClosed
->>>>>>> 697c9f08
 	}
 	return err
 }
