package blockwise

import (
	"bytes"
	"context"
	"errors"
	"fmt"
	"io"
	"time"

	"github.com/dsnet/golib/memfile"
	"github.com/plgd-dev/go-coap/v3/message"
	"github.com/plgd-dev/go-coap/v3/message/codes"
	"github.com/plgd-dev/go-coap/v3/message/pool"
	"github.com/plgd-dev/go-coap/v3/net/responsewriter"
	"github.com/plgd-dev/go-coap/v3/pkg/cache"
	"golang.org/x/sync/semaphore"
)

// Block Option value is represented: https://tools.ietf.org/html/rfc7959#section-2.2
//  0
//  0 1 2 3 4 5 6 7
// +-+-+-+-+-+-+-+-+
// |  NUM  |M| SZX |
// +-+-+-+-+-+-+-+-+
//  0                   1
//  0 1 2 3 4 5 6 7 8 9 0 1 2 3 4 5
// +-+-+-+-+-+-+-+-+-+-+-+-+-+-+-+-+
// |          NUM          |M| SZX |
// +-+-+-+-+-+-+-+-+-+-+-+-+-+-+-+-+
//  0                   1                   2
//  0 1 2 3 4 5 6 7 8 9 0 1 2 3 4 5 6 7 8 9 0 1 2 3
// +-+-+-+-+-+-+-+-+-+-+-+-+-+-+-+-+-+-+-+-+-+-+-+-+
// |                   NUM                 |M| SZX |
// +-+-+-+-+-+-+-+-+-+-+-+-+-+-+-+-+-+-+-+-+-+-+-+-+

const (
	// max block size is 3bytes: https://tools.ietf.org/html/rfc7959#section-2.1
	maxBlockValue = 0xffffff
	// maxBlockNumber is 20bits (NUM)
	maxBlockNumber = 0xffff7
	// moreBlocksFollowingMask is represented by one bit (M)
	moreBlocksFollowingMask = 0x8
	// szxMask last 3bits represents SZX (SZX)
	szxMask = 0x7
)

// SZX enum representation for the size of the block: https://tools.ietf.org/html/rfc7959#section-2.2
type SZX uint8

const (
	// SZX16 block of size 16bytes
	SZX16 SZX = 0
	// SZX32 block of size 32bytes
	SZX32 SZX = 1
	// SZX64 block of size 64bytes
	SZX64 SZX = 2
	// SZX128 block of size 128bytes
	SZX128 SZX = 3
	// SZX256 block of size 256bytes
	SZX256 SZX = 4
	// SZX512 block of size 512bytes
	SZX512 SZX = 5
	// SZX1024 block of size 1024bytes
	SZX1024 SZX = 6
	// SZXBERT block of size n*1024bytes
	SZXBERT SZX = 7
)

var szxToSize = map[SZX]int64{
	SZX16:   16,
	SZX32:   32,
	SZX64:   64,
	SZX128:  128,
	SZX256:  256,
	SZX512:  512,
	SZX1024: 1024,
	SZXBERT: 1024,
}

// Size number of bytes.
func (s SZX) Size() int64 {
	val, ok := szxToSize[s]
	if ok {
		return val
	}
	return -1
}

// EncodeBlockOption encodes block values to coap option.
func EncodeBlockOption(szx SZX, blockNumber int64, moreBlocksFollowing bool) (uint32, error) {
	if szx > SZXBERT {
		return 0, ErrInvalidSZX
	}
	if blockNumber < 0 {
		return 0, ErrBlockNumberExceedLimit
	}
	if blockNumber > maxBlockNumber {
		return 0, ErrBlockNumberExceedLimit
	}
	blockVal := uint32(blockNumber << 4)
	m := uint32(0)
	if moreBlocksFollowing {
		m = 1
	}
	blockVal += m << 3
	blockVal += uint32(szx)
	return blockVal, nil
}

// DecodeBlockOption decodes coap block option to block values.
func DecodeBlockOption(blockVal uint32) (szx SZX, blockNumber int64, moreBlocksFollowing bool, err error) {
	if blockVal > maxBlockValue {
		err = ErrBlockInvalidSize
		return
	}

	szx = SZX(blockVal & szxMask)                  // masking for the SZX
	if (blockVal & moreBlocksFollowingMask) != 0 { // masking for the "M"
		moreBlocksFollowing = true
	}
	blockNumber = int64(blockVal) >> 4 // shifting out the SZX and M vals. leaving the block number behind
	if blockNumber > maxBlockNumber {
		err = ErrBlockNumberExceedLimit
	}
	return
}

type Client interface {
	// create message from pool
	AcquireMessage(ctx context.Context) *pool.Message
	// return back the message to the pool for next use
	ReleaseMessage(m *pool.Message)
}

type BlockWise[C Client] struct {
	cc                        C
	receivingMessagesCache    *cache.Cache[uint64, *messageGuard]
	sendingMessagesCache      *cache.Cache[uint64, *messageGuard]
	errors                    func(error)
	getSentRequestFromOutside func(token message.Token) (*pool.Message, bool)
	expiration                time.Duration
}

type messageGuard struct {
	*pool.Message
	*semaphore.Weighted
	isDoOperation bool
}

func newRequestGuard(request *pool.Message, isDoOperation bool) *messageGuard {
	return &messageGuard{
		Message:       request,
		Weighted:      semaphore.NewWeighted(1),
		isDoOperation: isDoOperation,
	}
}

// New provides blockwise.
// getSentRequestFromOutside must returns a copy of request which will be released after use.
func New[C Client](
	cc C,
	expiration time.Duration,
	errors func(error),
	getSentRequestFromOutside func(token message.Token) (*pool.Message, bool),
) *BlockWise[C] {
	if getSentRequestFromOutside == nil {
		getSentRequestFromOutside = func(token message.Token) (*pool.Message, bool) { return nil, false }
	}
	return &BlockWise[C]{
		cc:                        cc,
		receivingMessagesCache:    cache.NewCache[uint64, *messageGuard](),
		sendingMessagesCache:      cache.NewCache[uint64, *messageGuard](),
		errors:                    errors,
		getSentRequestFromOutside: getSentRequestFromOutside,
		expiration:                expiration,
	}
}

func bufferSize(szx SZX, maxMessageSize uint32) int64 {
	if szx < SZXBERT {
		return szx.Size()
	}
	return (int64(maxMessageSize) / szx.Size()) * szx.Size()
}

// CheckExpirations iterates over caches and remove expired items.
func (b *BlockWise[C]) CheckExpirations(now time.Time) {
	b.receivingMessagesCache.CheckExpirations(now)
	b.sendingMessagesCache.CheckExpirations(now)
}

func (b *BlockWise[C]) cloneMessage(r *pool.Message) *pool.Message {
	req := b.cc.AcquireMessage(r.Context())
	req.SetCode(r.Code())
	req.SetToken(r.Token())
	req.ResetOptionsTo(r.Options())
	req.SetType(r.Type())
	return req
}

// Do sends an coap message and returns an coap response via blockwise transfer.
func (b *BlockWise[C]) Do(r *pool.Message, maxSzx SZX, maxMessageSize uint32, do func(req *pool.Message) (*pool.Message, error)) (*pool.Message, error) {
	if maxSzx > SZXBERT {
		return nil, fmt.Errorf("invalid szx")
	}
	if len(r.Token()) == 0 {
		return nil, fmt.Errorf("invalid token")
	}

	expire, ok := r.Context().Deadline()
	if !ok {
		expire = time.Now().Add(b.expiration)
	}
	_, loaded := b.sendingMessagesCache.LoadOrStore(r.Token().Hash(), cache.NewElement(newRequestGuard(r, true), expire, nil))
	if loaded {
		return nil, fmt.Errorf("invalid token")
	}
	defer b.sendingMessagesCache.Delete(r.Token().Hash())
	if r.Body() == nil {
		return do(r)
	}
	payloadSize, err := r.BodySize()
	if err != nil {
		return nil, fmt.Errorf("cannot get size of payload: %w", err)
	}
	if payloadSize <= maxSzx.Size() {
		return do(r)
	}

	switch r.Code() {
	case codes.POST, codes.PUT:
		break
	default:
		return nil, fmt.Errorf("unsupported command(%v)", r.Code())
	}
	req := b.cloneMessage(r)
	defer b.cc.ReleaseMessage(req)
	req.SetOptionUint32(message.Size1, uint32(payloadSize))
	block, err := EncodeBlockOption(maxSzx, 0, true)
	if err != nil {
		return nil, fmt.Errorf("cannot encode block option(%v, %v, %v) to bw request: %w", maxSzx, 0, true, err)
	}
	req.SetOptionUint32(message.Block1, block)
	newBufLen := bufferSize(maxSzx, maxMessageSize)
	buf := make([]byte, newBufLen)
	newOff, err := r.Body().Seek(0, io.SeekStart)
	if err != nil {
		return nil, fmt.Errorf("cannot seek in payload: %w", err)
	}
	readed, err := io.ReadFull(r.Body(), buf)
	if errors.Is(err, io.ErrUnexpectedEOF) {
		if newOff+int64(readed) == payloadSize {
<<<<<<< HEAD
			err = nil
		}
=======
			more = false
		}
		block, err := EncodeBlockOption(szx, num, more)
		if err != nil {
			return nil, fmt.Errorf("cannot encode block option(%v, %v, %v) to bw request: %w", szx, num, more, err)
		}

		req.SetOptionUint32(message.Block1, block)
		resp, err := do(req.Message)
		if err != nil {
			return nil, fmt.Errorf("cannot do bw request: %w", err)
		}
		block, err = resp.GetOptionUint32(message.Block1)
		if err != nil {
			if errors.Is(err, message.ErrOptionNotFound) {
				return resp, nil
			}
			return nil, fmt.Errorf("cannot get Block(optionID=%d) option: %w", message.Block1, err)
		}
		switch resp.Code() {
		case codes.Continue:
		case codes.Created, codes.Changed:
			if !more {
				return resp, nil
			}
		default:
			return resp, nil
		}

		var newSzx SZX
		var newNum int64
		newSzx, newNum, _, err = DecodeBlockOption(block)
		if err != nil {
			return resp, fmt.Errorf("cannot decode block option of bw response: %w", err)
		}
		if num != newNum {
			return resp, fmt.Errorf("unexpected value of acknowledged sequence number(%v != %v)", num, newNum)
		}

		num += newSzx.Size() / szx.Size()
		szx = newSzx
>>>>>>> 5032ea45
	}
	if err != nil {
		return nil, fmt.Errorf("cannot read payload: %w", err)
	}
	buf = buf[:readed]
	req.SetBody(bytes.NewReader(buf))
	return do(req)
}

func newWriteRequestResponse[C Client](cc C, request *pool.Message) *responsewriter.ResponseWriter[C] {
	req := cc.AcquireMessage(request.Context())
	req.SetCode(request.Code())
	req.SetToken(request.Token())
	req.ResetOptionsTo(request.Options())
	req.SetBody(request.Body())
<<<<<<< HEAD
	return responsewriter.New(req, cc, request.Options()...)
=======
	setTypeFrom(req, request)
	return &writeMessageResponse{
		request:        req,
		releaseMessage: releaseMessage,
		remoteAddr:     remoteAddr,
	}
}

func (w *writeMessageResponse) SetMessage(r Message) {
	w.releaseMessage(w.request)
	w.request = r
}

func (w *writeMessageResponse) Message() Message {
	return w.request
}

func (w *writeMessageResponse) RemoteAddr() net.Addr {
	return w.remoteAddr
>>>>>>> 5032ea45
}

// WriteMessage sends an coap message via blockwise transfer.
func (b *BlockWise[C]) WriteMessage(request *pool.Message, maxSZX SZX, maxMessageSize uint32, writeMessage func(r *pool.Message) error) error {
	startSendingMessageBlock, err := EncodeBlockOption(maxSZX, 0, true)
	if err != nil {
		return fmt.Errorf("cannot encode start sending message block option(%v,%v,%v): %w", maxSZX, 0, true, err)
	}

	w := newWriteRequestResponse(b.cc, request)
	err = b.startSendingMessage(w, maxSZX, maxMessageSize, startSendingMessageBlock)
	if err != nil {
		return fmt.Errorf("cannot start writing request: %w", err)
	}
	return writeMessage(w.Message())
}

func fitSZX(r *pool.Message, blockType message.OptionID, maxSZX SZX) SZX {
	block, err := r.GetOptionUint32(blockType)
	if err != nil {
		return maxSZX
	}

	szx, _, _, err := DecodeBlockOption(block)
	if err != nil {
		return maxSZX
	}

	if maxSZX > szx {
		return szx
	}
	return maxSZX
}

func (b *BlockWise[C]) handleSendingMessage(w *responsewriter.ResponseWriter[C], sendingMessage *pool.Message, maxSZX SZX, maxMessageSize uint32, token []byte, block uint32) (bool, error) {
	blockType := message.Block2
	sizeType := message.Size2
	switch sendingMessage.Code() {
	case codes.POST, codes.PUT:
		blockType = message.Block1
		sizeType = message.Size1
	}

	szx, num, _, err := DecodeBlockOption(block)
	if err != nil {
		return false, fmt.Errorf("cannot decode %v option: %w", blockType, err)
	}
	off := num * szx.Size()
	if szx > maxSZX {
		szx = maxSZX
	}
	sendMessage := b.cc.AcquireMessage(sendingMessage.Context())
	sendMessage.SetCode(sendingMessage.Code())
	sendMessage.ResetOptionsTo(sendingMessage.Options())
	sendMessage.SetToken(token)
<<<<<<< HEAD
	sendMessage.SetType(sendingMessage.Type())
=======
	setTypeFrom(sendMessage, sendingMessage)
>>>>>>> 5032ea45
	payloadSize, err := sendingMessage.BodySize()
	if err != nil {
		return false, fmt.Errorf("cannot get size of payload: %w", err)
	}
	offSeek, err := sendingMessage.Body().Seek(off, io.SeekStart)
	if err != nil {
		return false, fmt.Errorf("cannot seek in response: %w", err)
	}
	if off != offSeek {
		return false, fmt.Errorf("cannot seek to requested offset(%v != %v)", off, offSeek)
	}
	buf := make([]byte, 1024)
	newBufLen := bufferSize(szx, maxMessageSize)
	if int64(len(buf)) < newBufLen {
		buf = make([]byte, newBufLen)
	}
	buf = buf[:newBufLen]

	readed, err := io.ReadFull(sendingMessage.Body(), buf)
	if errors.Is(err, io.ErrUnexpectedEOF) {
		if offSeek+int64(readed) == payloadSize {
			err = nil
		}
	}
	if err != nil {
		return false, fmt.Errorf("cannot read response: %w", err)
	}

	buf = buf[:readed]
	sendMessage.SetBody(bytes.NewReader(buf))
	more := true
	if offSeek+int64(readed) == payloadSize {
		more = false
	}
	sendMessage.SetOptionUint32(sizeType, uint32(payloadSize))
	num = (offSeek+int64(readed))/szx.Size() - (int64(readed) / szx.Size())
	block, err = EncodeBlockOption(szx, num, more)
	if err != nil {
		return false, fmt.Errorf("cannot encode block option(%v,%v,%v): %w", szx, num, more, err)
	}
	sendMessage.SetOptionUint32(blockType, block)
	w.SetMessage(sendMessage)
	return more, nil
}

func (b *BlockWise[C]) sendEntityIncomplete(w *responsewriter.ResponseWriter[C], token message.Token) {
	sendMessage := b.cc.AcquireMessage(w.Message().Context())
	sendMessage.SetCode(codes.RequestEntityIncomplete)
	sendMessage.SetToken(token)
<<<<<<< HEAD
	sendMessage.SetType(message.NonConfirmable)
=======
	if msg, ok := sendMessage.(hasType); ok {
		msg.SetType(udpMessage.NonConfirmable)
	}
>>>>>>> 5032ea45
	w.SetMessage(sendMessage)
}

func wantsToBeReceived(r *pool.Message) bool {
	hasBlock1 := r.HasOption(message.Block1)
	hasBlock2 := r.HasOption(message.Block2)
	if hasBlock1 && (r.Code() == codes.POST || r.Code() == codes.PUT) {
		// r contains payload which we received
		return true
	}
	if hasBlock2 && (r.Code() >= codes.GET && r.Code() <= codes.DELETE) {
		// r is command to get next block
		return false
	}
	if r.Code() == codes.Continue {
		return false
	}
	return true
}

// Handle middleware which constructs COAP request from blockwise transfer and send COAP response via blockwise.
func (b *BlockWise[C]) Handle(w *responsewriter.ResponseWriter[C], r *pool.Message, maxSZX SZX, maxMessageSize uint32, next func(w *responsewriter.ResponseWriter[C], r *pool.Message)) {
	if maxSZX > SZXBERT {
		panic("invalid maxSZX")
	}
	token := r.Token()

	if len(token) == 0 {
		err := b.handleReceivedMessage(w, r, maxSZX, maxMessageSize, next)
		if err != nil {
			b.sendEntityIncomplete(w, token)
			b.errors(fmt.Errorf("handleReceivedMessage(%v): %w", r, err))
		}
		return
	}
	tokenStr := token.Hash()

	sendingMessageCached := b.sendingMessagesCache.Load(tokenStr)

	if sendingMessageCached == nil || wantsToBeReceived(r) {
		err := b.handleReceivedMessage(w, r, maxSZX, maxMessageSize, next)
		if err != nil {
			b.sendEntityIncomplete(w, token)
			b.errors(fmt.Errorf("handleReceivedMessage(%v): %w", r, err))
		}
		return
	}
	more, err := b.continueSendingMessage(w, r, maxSZX, maxMessageSize, sendingMessageCached.Data())
	if err != nil {
		b.sendingMessagesCache.Delete(tokenStr)
		b.errors(fmt.Errorf("continueSendingMessage(%v): %w", r, err))
		return
	}
	// For codes GET,POST,PUT,DELETE, we want them to wait for pairing response and then delete them when the full response comes in or when timeout occurs.
	if !more && sendingMessageCached.Data().Code() > codes.DELETE {
		b.sendingMessagesCache.Delete(tokenStr)
	}
}

func (b *BlockWise[C]) handleReceivedMessage(w *responsewriter.ResponseWriter[C], r *pool.Message, maxSZX SZX, maxMessageSize uint32, next func(w *responsewriter.ResponseWriter[C], r *pool.Message)) error {
	startSendingMessageBlock, err := EncodeBlockOption(maxSZX, 0, true)
	if err != nil {
		return fmt.Errorf("cannot encode start sending message block option(%v,%v,%v): %w", maxSZX, 0, true, err)
	}
	switch r.Code() {
	case codes.Empty:
		next(w, r)
		return nil
	case codes.CSM, codes.Ping, codes.Pong, codes.Release, codes.Abort:
		next(w, r)
		return nil
	case codes.GET, codes.DELETE:
		maxSZX = fitSZX(r, message.Block2, maxSZX)
		block, errG := r.GetOptionUint32(message.Block2)
		if errG == nil {
			r.Remove(message.Block2)
		}
		next(w, r)
		if w.Message().Code() == codes.Content && errG == nil {
			startSendingMessageBlock = block
		}
	case codes.POST, codes.PUT:
		maxSZX = fitSZX(r, message.Block1, maxSZX)
		errP := b.processReceivedMessage(w, r, maxSZX, next, message.Block1, message.Size1)
		if errP != nil {
			return errP
		}
	default:
		maxSZX = fitSZX(r, message.Block2, maxSZX)
		errP := b.processReceivedMessage(w, r, maxSZX, next, message.Block2, message.Size2)
		if errP != nil {
			return errP
		}
	}
	return b.startSendingMessage(w, maxSZX, maxMessageSize, startSendingMessageBlock)
}

func (b *BlockWise[C]) continueSendingMessage(w *responsewriter.ResponseWriter[C], r *pool.Message, maxSZX SZX, maxMessageSize uint32, messageGuard *messageGuard) (bool, error) {
	err := messageGuard.Acquire(r.Context(), 1)
	if err != nil {
		return false, fmt.Errorf("cannot lock message: %w", err)
	}
	defer messageGuard.Release(1)
	resp := messageGuard.Message
	blockType := message.Block2
	switch resp.Code() {
	case codes.POST, codes.PUT:
		blockType = message.Block1
	}

	block, err := r.GetOptionUint32(blockType)
	if err != nil {
		return false, fmt.Errorf("cannot get %v option: %w", blockType, err)
	}
	if blockType == message.Block1 {
		// returned blockNumber just acknowledges position we need to set block to the next block.
		szx, _, more, errB := DecodeBlockOption(block)
		if errB != nil {
			return false, fmt.Errorf("cannot decode %v(%v) option: %w", blockType, block, errB)
		}
		off, errB := resp.Body().Seek(0, io.SeekCurrent)
		if errB != nil {
			return false, fmt.Errorf("cannot get current position of seek: %w", errB)
		}
		num := off / szx.Size()
		block, errB = EncodeBlockOption(szx, num, more)
		if errB != nil {
			return false, fmt.Errorf("cannot encode %v(%v, %v, %v) option: %w", blockType, szx, num, more, errB)
		}
	}
	more, err := b.handleSendingMessage(w, resp, maxSZX, maxMessageSize, r.Token(), block)
	if err != nil {
		return false, fmt.Errorf("handleSendingMessage: %w", err)
	}
	return more, err
}

func isObserveResponse(msg *pool.Message) bool {
	_, err := msg.GetOptionUint32(message.Observe)
	if err != nil {
		return false
	}
	if msg.Code() == codes.Content {
		return true
	}
	return false
}

func (b *BlockWise[C]) startSendingMessage(w *responsewriter.ResponseWriter[C], maxSZX SZX, maxMessageSize uint32, block uint32) error {
	payloadSize, err := w.Message().BodySize()
	if err != nil {
		return fmt.Errorf("cannot get size of payload: %w", err)
	}

	if payloadSize < maxSZX.Size() {
		return nil
	}
	sendingMessage := b.cc.AcquireMessage(w.Message().Context())
	sendingMessage.ResetOptionsTo(w.Message().Options())
	sendingMessage.SetBody(w.Message().Body())
	sendingMessage.SetCode(w.Message().Code())
	sendingMessage.SetToken(w.Message().Token())
<<<<<<< HEAD
	sendingMessage.SetType(w.Message().Type())
=======
	setTypeFrom(sendingMessage, w.Message())
>>>>>>> 5032ea45

	_, err = b.handleSendingMessage(w, sendingMessage, maxSZX, maxMessageSize, sendingMessage.Token(), block)
	if err != nil {
		return fmt.Errorf("handleSendingMessage: %w", err)
	}
	if isObserveResponse(w.Message()) {
		// https://tools.ietf.org/html/rfc7959#section-2.6 - we don't need store it because client will be get values via GET.
		return nil
	}
	expire, ok := sendingMessage.Context().Deadline()
	if !ok {
		expire = time.Now().Add(b.expiration)
	}

	el, loaded := b.sendingMessagesCache.LoadOrStore(sendingMessage.Token().Hash(), cache.NewElement(newRequestGuard(sendingMessage, false), expire, nil))
	if loaded {
		return fmt.Errorf("cannot add message (%v) to sending message cache: message(%v) with token(%v) already exist", sendingMessage, el.Data(), sendingMessage.Token())
	}
	return nil
}

func (b *BlockWise[C]) getSentRequest(token message.Token) *pool.Message {
	var req *pool.Message
	data := b.sendingMessagesCache.Load(token.Hash())
	if data != nil {
		v := data.Data()
		req = b.cc.AcquireMessage(v.Context())
		req.SetCode(v.Code())
		req.SetToken(v.Token())
		req.ResetOptionsTo(v.Options())
		req.SetType(v.Type())
		return req
	}
	globalRequest, ok := b.getSentRequestFromOutside(token)
	if ok {
		return globalRequest
	}
	return nil
}

<<<<<<< HEAD
func (b *BlockWise[C]) handleObserveResponse(r, sentRequest *pool.Message) (message.Token, time.Time, error) {
=======
func (b *BlockWise) handleObserveResponse(sentRequest Message) (message.Token, time.Time, error) {
>>>>>>> 5032ea45
	// https://tools.ietf.org/html/rfc7959#section-2.6 - performs GET with new token.
	if sentRequest == nil {
		return nil, time.Time{}, fmt.Errorf("observation is not registered")
	}
	token, err := message.GetToken()
	if err != nil {
		return nil, time.Time{}, fmt.Errorf("cannot get token for create GET request: %w", err)
	}
	validUntil := time.Now().Add(b.expiration) // context of observation can be expired.
	bwSentRequest := b.cloneMessage(sentRequest)
	bwSentRequest.SetToken(token)
	_, loaded := b.sendingMessagesCache.LoadOrStore(token.Hash(), cache.NewElement(newRequestGuard(bwSentRequest, false), validUntil, nil))
	if loaded {
		return nil, time.Time{}, fmt.Errorf("cannot process message: message with token already exist")
	}
	return token, validUntil, nil
}

func (b *BlockWise[C]) getValidUntil(sentRequest *pool.Message) time.Time {
	validUntil := time.Now().Add(b.expiration)
	if sentRequest != nil {
		if deadline, ok := sentRequest.Context().Deadline(); ok {
			return deadline
		}
	}
	return validUntil
}

func getSzx(szx, maxSzx SZX) SZX {
	if szx > maxSzx {
		return maxSzx
	}
	return szx
}

func (b *BlockWise[C]) getPayloadFromCachedReceivedMessage(r, cachedReceivedMessage *pool.Message) (*memfile.File, int64, error) {
	payloadFile, ok := cachedReceivedMessage.Body().(*memfile.File)
	if !ok {
		return nil, 0, fmt.Errorf("invalid body type(%T) stored in receivingMessagesCache", cachedReceivedMessage.Body())
	}
	rETAG, errETAG := r.GetOptionBytes(message.ETag)
	cachedReceivedMessageETAG, errCachedReceivedMessageETAG := cachedReceivedMessage.GetOptionBytes(message.ETag)
	switch {
	case errETAG == nil && errCachedReceivedMessageETAG != nil:
		if len(cachedReceivedMessageETAG) > 0 { // make sure there is an etag there
			return nil, 0, fmt.Errorf("received message doesn't contains ETAG but cached received message contains it(%v)", cachedReceivedMessageETAG)
		}
	case errETAG != nil && errCachedReceivedMessageETAG == nil:
		if len(rETAG) > 0 { // make sure there is an etag there
			return nil, 0, fmt.Errorf("received message contains ETAG(%v) but cached received message doesn't", rETAG)
		}
	case !bytes.Equal(rETAG, cachedReceivedMessageETAG):
		// ETAG was changed - drop data and set new ETAG
		cachedReceivedMessage.SetOptionBytes(message.ETag, rETAG)
		if err := payloadFile.Truncate(0); err != nil {
			return nil, 0, fmt.Errorf("cannot truncate cached request: %w", err)
		}
	}

	payloadSize, err := cachedReceivedMessage.BodySize()
	if err != nil {
		return nil, 0, fmt.Errorf("cannot get size of payload: %w", err)
	}
	return payloadFile, payloadSize, nil
}

func copyToPayloadFromOffset(r *pool.Message, payloadFile *memfile.File, offset int64) (int64, error) {
	payloadSize := int64(0)
	copyn, err := payloadFile.Seek(offset, io.SeekStart)
	if err != nil {
		return 0, fmt.Errorf("cannot seek to off(%v) of cached request: %w", offset, err)
	}
	written := int64(0)
	if r.Body() != nil {
		_, err = r.Body().Seek(0, io.SeekStart)
		if err != nil {
			return 0, fmt.Errorf("cannot seek to start of request: %w", err)
		}
		written, err = io.Copy(payloadFile, r.Body())
		if err != nil {
			return 0, fmt.Errorf("cannot copy to cached request: %w", err)
		}
	}
	payloadSize = copyn + written
	err = payloadFile.Truncate(payloadSize)
	if err != nil {
		return 0, fmt.Errorf("cannot truncate cached request: %w", err)
	}
	return payloadSize, nil
}

//nolint:gocyclo
func (b *BlockWise[C]) processReceivedMessage(w *responsewriter.ResponseWriter[C], r *pool.Message, maxSzx SZX, next func(w *responsewriter.ResponseWriter[C], r *pool.Message), blockType message.OptionID, sizeType message.OptionID) error {
	// TODO: lower cyclomatic complexity
	token := r.Token()
	if len(token) == 0 {
		next(w, r)
		return nil
	}
	if r.Code() == codes.GET || r.Code() == codes.DELETE {
		next(w, r)
		return nil
	}
	block, err := r.GetOptionUint32(blockType)
	if err != nil {
		if errors.Is(err, message.ErrOptionNotFound) {
			next(w, r)
			return nil
		}
		return fmt.Errorf("cannot get Block(optionID=%d) option: %w", blockType, err)
	}
	szx, num, more, err := DecodeBlockOption(block)
	if err != nil {
		return fmt.Errorf("cannot decode block option: %w", err)
	}
	sentRequest := b.getSentRequest(token)
	if sentRequest != nil {
		defer b.cc.ReleaseMessage(sentRequest)
	}
	validUntil := b.getValidUntil(sentRequest)
	if blockType == message.Block2 && sentRequest == nil {
		return fmt.Errorf("cannot request body without paired request")
	}
	if isObserveResponse(r) {
		token, validUntil, err = b.handleObserveResponse(sentRequest)
		if err != nil {
			return fmt.Errorf("cannot process message: %w", err)
		}
	}

	tokenStr := token.Hash()
	var cachedReceivedMessageGuard *messageGuard
	e := b.receivingMessagesCache.Load(tokenStr)
	if e != nil {
		cachedReceivedMessageGuard = e.Data()
	}
	cannotLockError := func(err error) error {
		return fmt.Errorf("processReceivedMessage: cannot lock message: %w", err)
	}
	var msgGuard *messageGuard
	if cachedReceivedMessageGuard == nil {
		szx = getSzx(szx, maxSzx)
		// if there is no more then just forward req to next handler
		if !more {
			next(w, r)
			return nil
		}
		cachedReceivedMessage := b.cc.AcquireMessage(r.Context())
		cachedReceivedMessage.ResetOptionsTo(r.Options())
		cachedReceivedMessage.SetToken(r.Token())
		cachedReceivedMessage.SetSequence(r.Sequence())
		cachedReceivedMessage.SetBody(memfile.New(make([]byte, 0, 1024)))
		cachedReceivedMessage.SetCode(r.Code())
<<<<<<< HEAD
		msgGuard = newRequestGuard(cachedReceivedMessage, false)
=======
		setTypeFrom(cachedReceivedMessage, r)
		msgGuard = newRequestGuard(cachedReceivedMessage)
>>>>>>> 5032ea45
		errA := msgGuard.Acquire(cachedReceivedMessage.Context(), 1)
		if errA != nil {
			return cannotLockError(errA)
		}
		defer msgGuard.Release(1)
		element, loaded := b.receivingMessagesCache.LoadOrStore(tokenStr, cache.NewElement(msgGuard, validUntil, func(d *messageGuard) {
			if d == nil {
				return
			}
			b.sendingMessagesCache.Delete(tokenStr)
		}))
		// request was already stored in cache, silently
		if loaded {
			msgGuard = element.Data()
			if msgGuard != nil {
				errA := msgGuard.Acquire(msgGuard.Context(), 1)
				if errA != nil {
					return cannotLockError(errA)
				}
				defer msgGuard.Release(1)
			} else {
				return fmt.Errorf("request was already stored in cache")
			}
		}
	} else {
		msgGuard = cachedReceivedMessageGuard
		errA := msgGuard.Acquire(msgGuard.Context(), 1)
		if errA != nil {
			return cannotLockError(errA)
		}
		defer msgGuard.Release(1)
	}
	defer func(err *error) {
		if *err != nil {
			b.receivingMessagesCache.Delete(tokenStr)
		}
	}(&err)
	cachedReceivedMessage := msgGuard.Message
	payloadFile, payloadSize, err := b.getPayloadFromCachedReceivedMessage(r, cachedReceivedMessage)
	if err != nil {
		return fmt.Errorf("cannot get payload: %w", err)
	}
	off := num * szx.Size()
	if off == payloadSize {
		payloadSize, err = copyToPayloadFromOffset(r, payloadFile, off)
		if err != nil {
			return fmt.Errorf("cannot copy data to payload: %w", err)
		}
		if !more {
			b.receivingMessagesCache.Delete(tokenStr)
			cachedReceivedMessage.Remove(blockType)
			cachedReceivedMessage.Remove(sizeType)
			cachedReceivedMessage.SetType(r.Type())
			if !bytes.Equal(cachedReceivedMessage.Token(), token) {
				b.sendingMessagesCache.Delete(tokenStr)
			}
			_, errS := cachedReceivedMessage.Body().Seek(0, io.SeekStart)
			if errS != nil {
				return fmt.Errorf("cannot seek to start of cachedReceivedMessage request: %w", errS)
			}
			next(w, cachedReceivedMessage)
			return nil
		}
	}

	szx = getSzx(szx, maxSzx)
	sendMessage := b.cc.AcquireMessage(r.Context())
	sendMessage.SetToken(token)
	if blockType == message.Block2 {
		num = payloadSize / szx.Size()
		sendMessage.ResetOptionsTo(sentRequest.Options())
		sendMessage.SetCode(sentRequest.Code())
		sendMessage.Remove(message.Observe)
		sendMessage.Remove(message.Block1)
		sendMessage.Remove(message.Size1)
	} else {
		sendMessage.SetCode(codes.Continue)
	}
	respBlock, err := EncodeBlockOption(szx, num, more)
	if err != nil {
		b.cc.ReleaseMessage(sendMessage)
		return fmt.Errorf("cannot encode block option(%v,%v,%v): %w", szx, num, more, err)
	}
	sendMessage.SetOptionUint32(blockType, respBlock)
	w.SetMessage(sendMessage)
	return nil
}<|MERGE_RESOLUTION|>--- conflicted
+++ resolved
@@ -251,52 +251,8 @@
 	readed, err := io.ReadFull(r.Body(), buf)
 	if errors.Is(err, io.ErrUnexpectedEOF) {
 		if newOff+int64(readed) == payloadSize {
-<<<<<<< HEAD
 			err = nil
 		}
-=======
-			more = false
-		}
-		block, err := EncodeBlockOption(szx, num, more)
-		if err != nil {
-			return nil, fmt.Errorf("cannot encode block option(%v, %v, %v) to bw request: %w", szx, num, more, err)
-		}
-
-		req.SetOptionUint32(message.Block1, block)
-		resp, err := do(req.Message)
-		if err != nil {
-			return nil, fmt.Errorf("cannot do bw request: %w", err)
-		}
-		block, err = resp.GetOptionUint32(message.Block1)
-		if err != nil {
-			if errors.Is(err, message.ErrOptionNotFound) {
-				return resp, nil
-			}
-			return nil, fmt.Errorf("cannot get Block(optionID=%d) option: %w", message.Block1, err)
-		}
-		switch resp.Code() {
-		case codes.Continue:
-		case codes.Created, codes.Changed:
-			if !more {
-				return resp, nil
-			}
-		default:
-			return resp, nil
-		}
-
-		var newSzx SZX
-		var newNum int64
-		newSzx, newNum, _, err = DecodeBlockOption(block)
-		if err != nil {
-			return resp, fmt.Errorf("cannot decode block option of bw response: %w", err)
-		}
-		if num != newNum {
-			return resp, fmt.Errorf("unexpected value of acknowledged sequence number(%v != %v)", num, newNum)
-		}
-
-		num += newSzx.Size() / szx.Size()
-		szx = newSzx
->>>>>>> 5032ea45
 	}
 	if err != nil {
 		return nil, fmt.Errorf("cannot read payload: %w", err)
@@ -312,29 +268,7 @@
 	req.SetToken(request.Token())
 	req.ResetOptionsTo(request.Options())
 	req.SetBody(request.Body())
-<<<<<<< HEAD
 	return responsewriter.New(req, cc, request.Options()...)
-=======
-	setTypeFrom(req, request)
-	return &writeMessageResponse{
-		request:        req,
-		releaseMessage: releaseMessage,
-		remoteAddr:     remoteAddr,
-	}
-}
-
-func (w *writeMessageResponse) SetMessage(r Message) {
-	w.releaseMessage(w.request)
-	w.request = r
-}
-
-func (w *writeMessageResponse) Message() Message {
-	return w.request
-}
-
-func (w *writeMessageResponse) RemoteAddr() net.Addr {
-	return w.remoteAddr
->>>>>>> 5032ea45
 }
 
 // WriteMessage sends an coap message via blockwise transfer.
@@ -390,11 +324,7 @@
 	sendMessage.SetCode(sendingMessage.Code())
 	sendMessage.ResetOptionsTo(sendingMessage.Options())
 	sendMessage.SetToken(token)
-<<<<<<< HEAD
 	sendMessage.SetType(sendingMessage.Type())
-=======
-	setTypeFrom(sendMessage, sendingMessage)
->>>>>>> 5032ea45
 	payloadSize, err := sendingMessage.BodySize()
 	if err != nil {
 		return false, fmt.Errorf("cannot get size of payload: %w", err)
@@ -444,13 +374,7 @@
 	sendMessage := b.cc.AcquireMessage(w.Message().Context())
 	sendMessage.SetCode(codes.RequestEntityIncomplete)
 	sendMessage.SetToken(token)
-<<<<<<< HEAD
 	sendMessage.SetType(message.NonConfirmable)
-=======
-	if msg, ok := sendMessage.(hasType); ok {
-		msg.SetType(udpMessage.NonConfirmable)
-	}
->>>>>>> 5032ea45
 	w.SetMessage(sendMessage)
 }
 
@@ -613,11 +537,7 @@
 	sendingMessage.SetBody(w.Message().Body())
 	sendingMessage.SetCode(w.Message().Code())
 	sendingMessage.SetToken(w.Message().Token())
-<<<<<<< HEAD
 	sendingMessage.SetType(w.Message().Type())
-=======
-	setTypeFrom(sendingMessage, w.Message())
->>>>>>> 5032ea45
 
 	_, err = b.handleSendingMessage(w, sendingMessage, maxSZX, maxMessageSize, sendingMessage.Token(), block)
 	if err != nil {
@@ -658,11 +578,7 @@
 	return nil
 }
 
-<<<<<<< HEAD
-func (b *BlockWise[C]) handleObserveResponse(r, sentRequest *pool.Message) (message.Token, time.Time, error) {
-=======
-func (b *BlockWise) handleObserveResponse(sentRequest Message) (message.Token, time.Time, error) {
->>>>>>> 5032ea45
+func (b *BlockWise[C]) handleObserveResponse(sentRequest *pool.Message) (message.Token, time.Time, error) {
 	// https://tools.ietf.org/html/rfc7959#section-2.6 - performs GET with new token.
 	if sentRequest == nil {
 		return nil, time.Time{}, fmt.Errorf("observation is not registered")
@@ -816,12 +732,7 @@
 		cachedReceivedMessage.SetSequence(r.Sequence())
 		cachedReceivedMessage.SetBody(memfile.New(make([]byte, 0, 1024)))
 		cachedReceivedMessage.SetCode(r.Code())
-<<<<<<< HEAD
 		msgGuard = newRequestGuard(cachedReceivedMessage, false)
-=======
-		setTypeFrom(cachedReceivedMessage, r)
-		msgGuard = newRequestGuard(cachedReceivedMessage)
->>>>>>> 5032ea45
 		errA := msgGuard.Acquire(cachedReceivedMessage.Context(), 1)
 		if errA != nil {
 			return cannotLockError(errA)
